use super::*;
use itertools::Itertools;    

/// Tantivy's Document is the object that can
/// be indexed and then searched for.  
/// 
/// Documents are fundamentally a collection of unordered couple `(field, value)`.
/// In this list, one field may appear more than once.
/// 
/// 

/// Documents are really just a list of couple `(field, value)`.
/// In this list, one field may appear more than once.
#[derive(Debug, RustcEncodable, RustcDecodable, Default)]
pub struct Document {
    field_values: Vec<FieldValue>,
}

impl PartialEq for Document {
    fn eq(&self, other: &Document) -> bool {
        // super slow, but only here for tests
        let mut self_field_values = self.field_values.clone();
        let mut other_field_values = other.field_values.clone();
        self_field_values.sort();
        other_field_values.sort();
        self_field_values.eq(&other_field_values)
    }
}

impl Eq for Document {}

impl Document {
    
    /// Creates a new, empty document object
    pub fn new() -> Document {
        Document::default()
    }

    /// Returns the number of `(field, value)` pairs.
    pub fn len(&self,) -> usize {
        self.field_values.len()
    }
        
    /// Returns true iff the document contains no fields.
    pub fn is_empty(&self,) -> bool {
        self.field_values.is_empty()
    }
    
    /// Add a text field.
    pub fn add_text(&mut self, field: Field, text: &str) {
        let value = Value::Str(String::from(text)); 
        self.add(FieldValue::new(field, value));
    }

    /// Add a u64 field
    pub fn add_u64(&mut self, field: Field, value: u64) {
        self.add(FieldValue::new(field, Value::U64(value)));
<<<<<<< HEAD
=======
    }

    /// Add a u64 field
    pub fn add_i64(&mut self, field: Field, value: i64) {
        self.add(FieldValue::new(field, Value::I64(value)));
>>>>>>> 0dad0279
    }

    /// Add a field value
    pub fn add(&mut self, field_value: FieldValue) {
        self.field_values.push(field_value);
    }
    
    /// field_values accessor
    pub fn field_values(&self) -> &[FieldValue] {
        &self.field_values
    }
    
    /// Sort and groups the field_values by field.
    ///
    /// The result of this method is not cached and is 
    /// computed on the fly when this method is called.
    pub fn get_sorted_field_values(&self) -> Vec<(Field, Vec<&FieldValue>)> {
         let mut field_values:  Vec<&FieldValue> = self.field_values().iter().collect();
         field_values.sort_by_key(|field_value| field_value.field());
         field_values
            .into_iter()
            .group_by(|field_value| field_value.field())
            .into_iter()
            .map(|(key, group)| {
                (key, group.into_iter().collect())
            })
            .collect::<Vec<(Field, Vec<&FieldValue>)>>()
    }
    
    /// Returns all of the `FieldValue`s associated the given field
    pub fn get_all(&self, field: Field) -> Vec<&Value> {
        self.field_values
            .iter()
            .filter(|field_value| field_value.field() == field)
            .map(|field_value| field_value.value())
            .collect()
    }

    /// Returns the first `FieldValue` associated the given field
    pub fn get_first(&self, field: Field) -> Option<&Value> {
        self.field_values
            .iter()
            .find(|field_value| field_value.field() == field)
            .map(|field_value| field_value.value())
    }
}


impl From<Vec<FieldValue>> for Document {
    fn from(field_values: Vec<FieldValue>) -> Document {
        Document {
            field_values: field_values
        }
    }
}


#[cfg(test)]
mod tests {

    use schema::*;
    
    #[test]
    fn test_doc() {
        let mut schema_builder = SchemaBuilder::default();
        let text_field = schema_builder.add_text_field("title", TEXT);
        let mut doc = Document::default();
        doc.add_text(text_field, "My title");
        assert_eq!(doc.field_values().len(), 1);
    }
    
}<|MERGE_RESOLUTION|>--- conflicted
+++ resolved
@@ -55,14 +55,11 @@
     /// Add a u64 field
     pub fn add_u64(&mut self, field: Field, value: u64) {
         self.add(FieldValue::new(field, Value::U64(value)));
-<<<<<<< HEAD
-=======
     }
 
     /// Add a u64 field
     pub fn add_i64(&mut self, field: Field, value: i64) {
         self.add(FieldValue::new(field, Value::I64(value)));
->>>>>>> 0dad0279
     }
 
     /// Add a field value
